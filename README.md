--- conflicted
+++ resolved
@@ -1,5 +1,3 @@
-<<<<<<< HEAD
-# 🌐 Bondy — a Fediverse Career Nexus
 
 A community-driven, federated job board designed for the open web.
 
@@ -107,6 +105,4 @@
 ---
 
 > Let’s take back control of how we find and share opportunities.
-> The Fediverse isn’t just social — it’s professional too.
-=======
->>>>>>> e03a75e2
+> The Fediverse isn’t just social — it’s professional too.