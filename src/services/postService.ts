--- conflicted
+++ resolved
@@ -248,17 +248,12 @@
           author: {
             username: (post.actors as any)?.preferred_username || 'Unknown',
             fullname:
-<<<<<<< HEAD
+         erfaf5-codex/fix-user-feed-and-profile-issues
               (profile.fullname) ||
               (post.actors as any)?.preferred_username ||
               'Unknown User',
             avatar_url: profile.avatar_url || undefined,
-=======
-              (post.actors as any)?.profiles?.fullname ||
-              (post.actors as any)?.preferred_username ||
-              'Unknown User',
-            avatar_url: (post.actors as any)?.profiles?.avatar_url,
->>>>>>> 25087565
+
           },
         };
       }) || []
