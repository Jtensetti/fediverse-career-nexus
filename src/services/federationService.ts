--- conflicted
+++ resolved
@@ -31,26 +31,18 @@
   try {
     console.log('🌐 Fetching federated feed with limit:', limit);
 
-<<<<<<< HEAD
+    emrf0d-codex/fix-user-feed-and-profile-issues
     // Fetch posts from the federated_feed view and join actor information
     const { data: apObjects, error: apError } = await supabase
       .from('federated_feed')
-=======
-    // Fetch posts with their attributed actor information
-    const { data: apObjects, error: apError } = await supabase
-      .from('ap_objects')
->>>>>>> 7c4e4da6
       .select(
         `
         id,
         content,
         published_at,
-<<<<<<< HEAD
         source,
         type,
-=======
         attributed_to,
->>>>>>> 7c4e4da6
         actors!ap_objects_attributed_to_fkey (
           user_id,
           preferred_username
@@ -108,11 +100,9 @@
         actor_avatar: profile?.avatar_url || null,
         user_id: actor?.user_id || null,
         profile: profile ? { username: profile.username || undefined, fullname: profile.fullname || undefined, avatar_url: profile.avatar_url || undefined } : undefined,
-<<<<<<< HEAD
+     emrf0d-codex/fix-user-feed-and-profile-issues
         source: (obj as any).source === 'local' ? 'local' : 'remote',
-=======
-        source: actor?.user_id ? ('local' as const) : ('remote' as const),
->>>>>>> 7c4e4da6
+
         type: note?.type || 'Note',
       };
     });
