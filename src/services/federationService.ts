
import { supabase } from "@/integrations/supabase/client";

export interface FederatedPost {
  id: string;
  content: any;
  created_at: string;
  actor_name?: string;
  actor_avatar?: string;
  type?: string;
  source?: 'local' | 'remote';
  profile?: {
    username?: string;
    fullname?: string;
    avatar_url?: string;
  };
  actor?: {
    name?: string;
    preferredUsername?: string;
    icon?: {
      url?: string;
    };
  };
  user_id?: string;
  published_at?: string;
  instance?: string;
  moderation_status?: 'normal' | 'probation' | 'blocked';
}

export const getFederatedFeed = async (limit: number = 20): Promise<FederatedPost[]> => {
  try {
    console.log('🌐 Fetching federated feed with limit:', limit);
    
    // Get federated content from ap_objects and join with actors and profiles
    const { data: apObjects, error: apError } = await supabase
      .from('ap_objects')
      .select(`
        id,
        content,
        created_at,
        attributed_to,
        actors (
          user_id,
          preferred_username,
          profiles (
            username,
            fullname,
            avatar_url
          )
        )
      `)
      .order('published_at', { ascending: false })
      .limit(limit);

    if (apError) {
      console.error('Error fetching from ap_objects:', apError);
      // Fallback to an empty array instead of throwing
      return [];
    }

    if (!apObjects || apObjects.length === 0) {
      console.log('No federated content found');
      return [];
    }

    // Transform the data into our expected format
    const federatedPosts: FederatedPost[] = apObjects.map((obj) => {
      const raw = obj.content as any;
      const note = raw?.type === 'Create' ? raw.object : raw;
      const actor = (obj as any).actors;
      const profile = actor?.profiles;

      return {
        id: obj.id,
        content: note,
        created_at: obj.created_at,
        actor_name:
          note?.actor?.name ||
          note?.actor?.preferredUsername ||
          profile?.fullname ||
          profile?.username ||
          actor?.preferred_username ||
          'Unknown User',
        actor_avatar: note?.actor?.icon?.url || profile?.avatar_url || null,
        user_id: actor?.user_id || null,
        profile: profile
          ? {
              username: profile.username,
              fullname: profile.fullname,
              avatar_url: profile.avatar_url,
            }
          : undefined,
<<<<<<< HEAD
        source: actor?.user_id ? ('local' as const) : ('remote' as const),
        type: note?.type || 'Note',
=======
        source: actor?.user_id ? 'local' as const : 'remote' as const,
        type: content?.type || 'Note'
>>>>>>> c55f28f8
      };
    });

    console.log('✅ Fetched federated posts:', federatedPosts.length);
    return federatedPosts;
  } catch (error) {
    console.error('Error fetching federated feed:', error);
    // Return empty array instead of throwing to prevent breaking the UI
    return [];
  }
};

export const federateActivity = async (activity: any) => {
  try {
    console.log('🌐 Federating activity:', activity.type);
    
    // For now, just log the activity - federation will be implemented later
    console.log('Activity to federate:', activity);
    
    // Store locally in ap_objects table
    const { data, error } = await supabase
      .from('ap_objects')
      .insert({
        type: activity.type,
        content: activity,
        attributed_to: activity.attributed_to || activity.actor?.id
      })
      .select()
      .single();

    if (error) {
      console.error('Error storing federated activity:', error);
      throw error;
    }

    console.log('✅ Activity federated successfully');
    return data;
  } catch (error) {
    console.error('Error federating activity:', error);
    throw error;
  }
};

// Fix moderation functions to return proper response format
export const getActorModeration = async () => {
  try {
    const { data, error } = await supabase
      .from('blocked_actors')
      .select('*')
      .order('created_at', { ascending: false });
    
    if (error) throw error;
    return data || [];
  } catch (error) {
    console.error('Error fetching actor moderation:', error);
    return [];
  }
};

export const updateActorModeration = async (actorUrl: string, status: string, reason: string) => {
  try {
    const { data, error } = await supabase
      .from('blocked_actors')
      .upsert({
        actor_url: actorUrl,
        status,
        reason,
        updated_at: new Date().toISOString()
      })
      .select()
      .single();
    
    if (error) throw error;
    return { success: true, data };
  } catch (error) {
    console.error('Error updating actor moderation:', error);
    return { success: false, error };
  }
};

export const deleteActorModeration = async (actorUrl: string) => {
  try {
    const { error } = await supabase
      .from('blocked_actors')
      .delete()
      .eq('actor_url', actorUrl);
    
    if (error) throw error;
    return { success: true };
  } catch (error) {
    console.error('Error deleting actor moderation:', error);
    return { success: false, error };
  }
};

export const getDomainModeration = async () => {
  try {
    const { data, error } = await supabase
      .from('blocked_domains')
      .select('*')
      .order('created_at', { ascending: false });
    
    if (error) throw error;
    return data || [];
  } catch (error) {
    console.error('Error fetching domain moderation:', error);
    return [];
  }
};

export const updateDomainModeration = async (host: string, status: string, reason: string) => {
  try {
    const { data, error } = await supabase
      .from('blocked_domains')
      .upsert({
        host,
        status,
        reason,
        updated_at: new Date().toISOString()
      })
      .select()
      .single();
    
    if (error) throw error;
    return { success: true, data };
  } catch (error) {
    console.error('Error updating domain moderation:', error);
    return { success: false, error };
  }
};

export const deleteDomainModeration = async (host: string) => {
  try {
    const { error } = await supabase
      .from('blocked_domains')
      .delete()
      .eq('host', host);
    
    if (error) throw error;
    return { success: true };
  } catch (error) {
    console.error('Error deleting domain moderation:', error);
    return { success: false, error };
  }
};

export const getRateLimitedHosts = async (requestThreshold: number, timeWindow: number) => {
  try {
    const windowStart = new Date(Date.now() - timeWindow * 60 * 1000).toISOString();
    
    const { data, error } = await supabase
      .rpc('get_rate_limited_hosts', {
        window_start: windowStart,
        request_threshold: requestThreshold
      });
    
    if (error) throw error;
    
    return {
      success: true,
      hosts: data || []
    };
  } catch (error) {
    console.error('Error fetching rate limited hosts:', error);
    return {
      success: false,
      hosts: []
    };
  }
};

export const getProxiedMediaUrl = (originalUrl: string): string => {
  // For now, just return the original URL
  // In production, this would proxy through our media endpoint
  return originalUrl;
};<|MERGE_RESOLUTION|>--- conflicted
+++ resolved
@@ -90,13 +90,10 @@
               avatar_url: profile.avatar_url,
             }
           : undefined,
-<<<<<<< HEAD
+        318azu-codex/fix-profile-setup-issue
         source: actor?.user_id ? ('local' as const) : ('remote' as const),
         type: note?.type || 'Note',
-=======
-        source: actor?.user_id ? 'local' as const : 'remote' as const,
-        type: content?.type || 'Note'
->>>>>>> c55f28f8
+
       };
     });
 
